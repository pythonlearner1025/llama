--- conflicted
+++ resolved
@@ -18,12 +18,8 @@
         self.tokenizer = tokenizer
         self._generate_one_token_fn = self._generate_one_token
         #self._generate_one_token_fn = torch.compile(backend="torchxla_trace_once")(self._generate_one_token)
-<<<<<<< HEAD
-        #self.model = torch.compile(self.model, backend="torchxla_trace_once")
-=======
         xm._init_ordinal_world_size()
         self.model = torch.compile(self.model, backend="torchxla_trace_once", fullgraph=True)
->>>>>>> 8b5131b3
 
     def _generate_one_token(self, tokens, input_tokens, input_text_mask, cur_pos_tensor, input_pos_tensor, output_pos_tensor, cache_kvs, temperature, top_p):
         logits, cache_kvs = self.model(input_tokens, input_pos_tensor, output_pos_tensor, cache_kvs)
